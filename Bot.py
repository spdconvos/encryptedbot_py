--- conflicted
+++ resolved
@@ -1,4 +1,3 @@
-<<<<<<< HEAD
 import logging
 import os
 
@@ -47,25 +46,26 @@
 
         self.latency = [timedelta(seconds=0)]
 
-        # Does not need to be saved for later.
-        # If the keys aren't in env this will still run.
-        auth = tweepy.OAuthHandler(
-            os.getenv("CONSUMER_KEY", ""), os.getenv("CONSUMER_SECRET", "")
-        )
-        auth.set_access_token(
-            os.getenv("ACCESS_TOKEN_KEY", ""), os.getenv("ACCESS_TOKEN_SECRET", "")
-        )
-        self.api = tweepy.API(auth)
-        # Test the authentication. This will gracefully fail if the keys aren't present.
-        try:
-            self.api.rate_limit_status()
-        except TweepError as e:
-            if e.api_code == 215:
-                log.error("No keys or bad keys")
-            else:
-                log.error("Other API error: {}".format(e))
-            exit(1)
-
+        if not self.debug:
+            # Does not need to be saved for later.
+            # If the keys aren't in env this will still run.
+            auth = tweepy.OAuthHandler(
+                os.getenv("CONSUMER_KEY", ""), os.getenv("CONSUMER_SECRET", "")
+            )
+            auth.set_access_token(
+                os.getenv("ACCESS_TOKEN_KEY", ""), os.getenv("ACCESS_TOKEN_SECRET", "")
+            )
+            self.api = tweepy.API(auth)
+            # Test the authentication. This will gracefully fail if the keys aren't present.
+            try:
+                self.api.rate_limit_status()
+            except TweepError as e:
+                if e.api_code == 215:
+                    log.error("No keys or bad keys")
+                else:
+                    log.error("Other API error: {}".format(e))
+                exit(1)
+                
         self.interval = Set.Interval(30, self._check)
 
     def _kill(self) -> None:
@@ -269,231 +269,4 @@
         level=logging.INFO,
     )
     log.info(f"Version {VERSION} of EncryptedConvos")
-    bot = Bot()
-=======
-import logging
-import os
-
-from datetime import datetime, timedelta
-from typing import List
-import pytz
-
-import tweepy
-from tweepy.error import TweepError
-
-from cachetools import TTLCache
-
-import Scraper
-import Set
-
-VERSION = "1.3.2"
-
-log = logging.getLogger()
-
-
-class Bot:
-    """The twitter bot."""
-
-    # Consts
-    SINGLE_CALL_MSG = (
-        "{} second encrypted call at {}. #SeattleProtestComms #ProtestCommsSeattle"
-    )
-    MULTI_CALL_BASE = "{} #SeattleProtestComms #ProtestCommsSeattle"
-    MULTI_CALL_CALL = "{} second encrypted call at {}"
-    BASE_URL = "https://api.openmhz.com/kcers1b/calls/newer?time={}&filter-type=talkgroup&filter-code=44912,45040,45112,45072,45136"
-    # DEBUG URL TO GET A LOT OF API RESPONSES
-    # BASE_URL = "https://api.openmhz.com/kcers1b/calls/newer?time={}&filter-type=group&filter-code=5ed813629818fe0025c8e245"
-
-    def __init__(self) -> None:
-        """Initializes the class."""
-        self.callThreshold = int(os.getenv("CALL_THRESHOLD", 1))
-        self.debug = os.getenv("DEBUG", "true").lower() == "true"
-        self.reportLatency = os.getenv("REPORT_LATENCY", "false").lower() == "true"
-        self.window_minutes = int(os.getenv("WINDOW_M", 5))
-        self.timezone = pytz.timezone(os.getenv("TIMEZONE", "US/Pacific"))
-        # The actual look back is the length of this lookback + lag compensation. For example: 300+45=345 seconds
-        self.lookback = os.getenv("LOOKBACK_S", 300)
-
-        self.cachedTweet: int = None
-        self.cachedTime: datetime = None
-        self.cache = TTLCache(maxsize=100, ttl=self.lookback)
-        self.scraper = Scraper.Instance(self.BASE_URL, self.lookback)
-
-        self.latency = [timedelta(seconds=0)]
-
-        if not self.debug:
-            # Does not need to be saved for later.
-            # If the keys aren't in env this will still run.
-            auth = tweepy.OAuthHandler(
-                os.getenv("CONSUMER_KEY", ""), os.getenv("CONSUMER_SECRET", "")
-            )
-            auth.set_access_token(
-                os.getenv("ACCESS_TOKEN_KEY", ""), os.getenv("ACCESS_TOKEN_SECRET", "")
-            )
-            self.api = tweepy.API(auth)
-            # Test the authentication. This will gracefully fail if the keys aren't present.
-            try:
-                self.api.rate_limit_status()
-            except TweepError as e:
-                if e.api_code == 215:
-                    log.error("No keys or bad keys")
-                else:
-                    log.error("Other API error: {}".format(e))
-                exit(1)
-
-        self.interval = Set.Interval(30, self._check)
-
-    def _kill(self) -> None:
-        """This kills the c̶r̶a̶b̶  bot."""
-        self.interval.cancel()
-        exit(0)
-
-    def _getUniqueCalls(self, calls: dict) -> list:
-        """Filters the return from the scraper to only tweet unique calls.
-        Works by checking if the cache already has that call ID.
-        Args:
-            calls (list): The complete list of calls scraped.
-        Returns:
-            list: A filtered list of calls.
-        """
-        res: List[dict] = []
-        for call in calls:
-            # If the call is already in the cache skip.
-            if call["_id"] in self.cache.keys():
-                continue
-            # If it isn't, cache it and return it.
-            else:
-                # Might want to actually store somthing? Who knows.
-                self.cache.update({call["_id"]: 0})
-                res.append(call)
-        return res
-
-    def _check(self) -> None:
-        """Checks the API and sends a tweet if needed."""
-        try:
-            log.info(f"Checking!: {datetime.now()}")
-            try:
-                json = self.scraper.getJSON()
-                calls = self._getUniqueCalls(json["calls"])
-                log.info(f"Found {len(calls)} calls.")
-                if len(calls) > 0:
-                    self._postTweet(calls)
-            except TypeError as e:
-                if json == None:
-                    # We already have an error message from the scraper
-                    return
-                log.exception(e)
-                return
-        except KeyboardInterrupt as e:
-            # Literally impossible to hit which might be an issue? Catching keyboard interrupt could happen in its own thread or something but that sounds complicated 👉👈
-            self._kill()
-
-        if self.reportLatency:
-            sum = sum(self.latency).total_seconds()
-            avg = round(sum / len(self.latency), 3)
-            log.info(f"Average latency for the last 100 calls: {avg} seconds")
-
-    def _postTweet(self, calls: list) -> None:
-        """Posts a tweet.
-        Args:
-            calls (list): The call objects to post about.
-        """
-
-        # Filter to make sure that calls are actually recent. There can be a weird behavior of the API returning multiple hours old calls all at once. Also filters for calls under the length threshold.
-        filteredCalls: List[dict] = []
-        for call in calls:
-            diff = datetime.now(pytz.utc) - datetime.strptime(
-                call["time"], "%Y-%m-%dT%H:%M:%S.000%z"
-            )
-            if not abs(diff.total_seconds()) >= 1.8e3:
-                if call["len"] < self.callThreshold:
-                    log.debug(
-                        f"Call of size {call['len']} below threshold ({self.callThreshold})"
-                    )
-                    continue
-                filteredCalls.append(call)
-
-                if self.reportLatency:
-                    # Store latency
-                    self.latency.append(diff)
-                    if len(self.latency) > 100:
-                        self.latency.pop(0)
-
-        if len(filteredCalls) == 1:
-            msg = self._formatMessage(filteredCalls[0])
-        elif len(filteredCalls) > 1:
-            msg = self._formatMultiMessage(filteredCalls)
-        else:
-            # GTFO if there are no calls to post
-            return
-
-        if self.debug:
-            log.debug(f"Would have posted: {msg}")
-            return
-
-        # Check for a cached tweet, then check if the last tweet was less than the window ago. If the window has expired dereference the cached tweet.
-        if (
-            self.cachedTime != None
-            and self.cachedTime + timedelta(minutes=self.window_minutes)
-            <= datetime.now()
-        ):
-            self.cachedTweet = None
-
-        try:
-            if self.cachedTweet != None:
-                self.cachedTweet = self.api.update_status(msg, self.cachedTweet).id
-            else:
-                self.cachedTweet = self.api.update_status(msg).id
-            self.cachedTime = datetime.now()
-        except tweepy.TweepError as e:
-            log.exception(e)
-
-    def _timeString(self, call: dict) -> str:
-        """Generates a time code string for a call.
-        Args:
-            call (dict): The call to get time from.
-        Returns:
-            str: A timestamp string in I:M:S am/pm format.
-        """
-        # Get time from the call.
-        date = datetime.strptime(call["time"], "%Y-%m-%dT%H:%M:%S.000%z")
-        # Fuck I hate how computer time works
-        localized = date.replace(tzinfo=pytz.utc).astimezone(self.timezone)
-        normalized = self.timezone.normalize(localized)
-        return normalized.strftime("%#I:%M:%S %p")
-
-    def _formatMessage(self, call: dict) -> str:
-        """Generate a tweet message.
-        Args:
-            call (dict): The call to tweet about.
-        Returns:
-            str: The tweet message.
-        """
-
-        return self.SINGLE_CALL_MSG.format(call["len"], self._timeString(call),)
-
-    def _formatMultiMessage(self, calls: list) -> str:
-        """Generate a tweet body for multiple calls in the same scan.
-        Args:
-            calls (list): The list of calls to format
-        Returns:
-            str: The tweet body for the list of calls.
-        """
-        callStrings: List[str] = []
-        for call in calls:
-            callStrings.append(
-                self.MULTI_CALL_CALL.format(call["len"], self._timeString(call),)
-            )
-
-        return self.MULTI_CALL_BASE.format(", ".join(callStrings))
-
-
-if __name__ == "__main__":
-    # Format logging
-    logging.basicConfig(
-        format="[%(asctime)s - %(name)s - %(lineno)3d][%(levelname)s] %(message)s",
-        level=logging.INFO,
-    )
-    log.info(f"Version {VERSION} of EncryptedConvos")
-    bot = Bot()
->>>>>>> f0fea377
+    bot = Bot()