--- conflicted
+++ resolved
@@ -7,11 +7,7 @@
 
 import RadioIDs
 
-<<<<<<< HEAD
-VERSION = "3.1.1"
-=======
-VERSION = "3.0.1"
->>>>>>> e3cfadc4
+VERSION = "3.1.2"
 
 log = logging.getLogger()
 
